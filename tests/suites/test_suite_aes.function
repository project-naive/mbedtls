--- conflicted
+++ resolved
@@ -303,7 +303,6 @@
 }
 /* END_CASE */
 
-<<<<<<< HEAD
 /* BEGIN_CASE depends_on:MBEDTLS_CIPHER_MODE_OFB */
 void aes_encrypt_ofb( int fragment_size, char *hex_key_string,
                         char *hex_iv_string, char *hex_src_string,
@@ -353,7 +352,9 @@
 
 exit:
     mbedtls_aes_free( &ctx );
-=======
+}
+/* END_CASE */
+
 /* BEGIN_CASE depends_on:MBEDTLS_CIPHER_MODE_XTS */
 void aes_encrypt_xts( char *hex_key_string, char *hex_data_unit_string,
                       char *hex_src_string, char *hex_dst_string )
@@ -441,7 +442,6 @@
      * you think? Any ideas how to be safe and not have to actually allocate a
      * 16 MiB buffer nor add NULL checks to mbedtls_aes_crypt_xts()? */
     TEST_ASSERT( mbedtls_aes_crypt_xts( NULL, MBEDTLS_AES_ENCRYPT, length, NULL, NULL, NULL ) == retval );
->>>>>>> c00cac79
 }
 /* END_CASE */
 
