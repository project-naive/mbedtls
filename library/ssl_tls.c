--- conflicted
+++ resolved
@@ -6568,19 +6568,11 @@
     }
 #endif /* MBEDTLS_ECP_C */
 
-<<<<<<< HEAD
-    ret = mbedtls_ssl_check_cert_usage( chain,
-                                     ciphersuite_info,
-                                     ! ssl->conf->endpoint,
-                                     &ssl->session_negotiate->verify_result );
-    if( ret != 0 )
-=======
     if( mbedtls_ssl_check_cert_usage( chain,
                                       ciphersuite_info,
                                       ( mbedtls_ssl_conf_get_endpoint( ssl->conf ) ==
                                         MBEDTLS_SSL_IS_CLIENT ),
                                       &ssl->session_negotiate->verify_result ) != 0 )
->>>>>>> 3b876acf
     {
         MBEDTLS_SSL_DEBUG_MSG( 1, ( "bad certificate (usage extensions)" ) );
         if( verify_ret == 0 )
