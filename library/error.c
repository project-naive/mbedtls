--- conflicted
+++ resolved
@@ -270,15 +270,11 @@
         if( use_ret == -(MBEDTLS_ERR_ECP_INVALID_KEY) )
             mbedtls_snprintf( buf, buflen, "ECP - Invalid private or public key" );
         if( use_ret == -(MBEDTLS_ERR_ECP_SIG_LEN_MISMATCH) )
-<<<<<<< HEAD
-            mbedtls_snprintf( buf, buflen, "ECP - Signature is valid but shorter than the user-supplied length" );
-        if( use_ret == -(MBEDTLS_ERR_ECP_IN_PROGRESS) )
-            mbedtls_snprintf( buf, buflen, "ECP - Operation in progress, try again with the same parameters" );
-=======
             mbedtls_snprintf( buf, buflen, "ECP - The buffer contains a valid signature followed by more data" );
         if( use_ret == -(MBEDTLS_ERR_ECP_HW_ACCEL_FAILED) )
             mbedtls_snprintf( buf, buflen, "ECP - The ECP hardware accelerator failed" );
->>>>>>> fcfa4c21
+        if( use_ret == -(MBEDTLS_ERR_ECP_IN_PROGRESS) )
+            mbedtls_snprintf( buf, buflen, "ECP - Operation in progress, try again with the same parameters" );
 #endif /* MBEDTLS_ECP_C */
 
 #if defined(MBEDTLS_MD_C)
